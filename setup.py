'''

xbmcswift2
~~~~~~~~~~

A micro framework to enable rapid development of XBMC plugins.


Features
````````

* Run the addon from the command line *or* within XBMC without changing any
  code.
* Helper libraries to make common XBMC api operations easy, like adding items,
  getting settings, creating temporary files, etc.
* Handles all the url parsing involved in plugin routing. No need to deal with
  complicated URLs and query strings.


Documentation
`````````````

The current documentation can be found at http://www.xbmcswift.com

Development
```````````

This module is now available in the official XBMC Eden repository as
xbmcswift2.

This project is the next version of xbmcswift. While the APIs are similar,
there are a few things that are not backwards compatible with the original
version, hence the new name.


Contact
```````

https://github.com/jbeluch/xbmcswift2

web@jonathanbeluch.com
'''
import os
from setuptools import setup, find_packages


setup(
    name = 'xbmcswift2',
<<<<<<< HEAD
    version = '0.1.1',
=======
    version = '0.2',
>>>>>>> 4ab51ec4
    author = 'Jonathan Beluch',
    author_email = 'web@jonathanbeluch.com',
    description = 'A micro framework for rapid development of XBMC plugins.',
    license = "GPL3",
    keywords = "example documentation tutorial",
    url = 'https://github.com/jbeluch/xbmcswift2',
    packages=find_packages(),
    include_package_data=True,
    long_description=__doc__,
    classifiers=[
        "Development Status :: 3 - Alpha",
        "Topic :: Utilities",
        'License :: OSI Approved :: GNU Affero General Public License v3',
        'Programming Language :: Python',
    ],
    entry_points={
       'console_scripts': [
           'xbmcswift2 = xbmcswift2.cli.cli:main',
       ]
    },
)<|MERGE_RESOLUTION|>--- conflicted
+++ resolved
@@ -46,11 +46,7 @@
 
 setup(
     name = 'xbmcswift2',
-<<<<<<< HEAD
-    version = '0.1.1',
-=======
     version = '0.2',
->>>>>>> 4ab51ec4
     author = 'Jonathan Beluch',
     author_email = 'web@jonathanbeluch.com',
     description = 'A micro framework for rapid development of XBMC plugins.',
